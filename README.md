--- conflicted
+++ resolved
@@ -121,34 +121,15 @@
 python -m pip install -e .
 ```
 
-<<<<<<< HEAD
-=======
-### Azure App Set-up
-
-Before being able to send emails, you need to create an app in
-[Azure](https://ecederstrand.github.io/exchangelib/#impersonation-oauth-on-office-365)
-with the necessary permissions to send emails on behalf of a user.
-
-The credentials for the app should be stored in a `.env` or `.envrc` file in the root directory of the project:
-
-- CLIENT_ID: ID of the app created in Azure
-- TENANT_ID:
-  [ID of the organisation](https://learn.microsoft.com/en-us/entra/fundamentals/how-to-find-tenant)
-  in Azure
-- USERNAME: username@ucl.ac.uk <!-- markdownlint-disable-line MD033 -->
-- ACCOUNT: username@ucl.ac.uk <!-- markdownlint-disable-line MD033 -->
-- SCOPE: <https://outlook.office365.com/.default>
-- AUTHOR: For shared mailboxes
-- SERVER: outlook.office365.com
+### Overview
 
 The `ClientApplication` from python `msal` library is used to connect to
 an app installed in Microsoft Azure with the relevant permissions. An access
-token is acquired through `acquire_token_by_username_password` firstly and then the access token is cached so `acquire_token_silent` to be used in future uses of this package. This provides
-the necessary credentials and configuration to access the UCL account from which
+token is acquired through `acquire_token_by_username_password` firstly and then the
+access token is cached so `acquire_token_silent` to be used in future uses of this package.
+This provides the necessary credentials and configuration to access the UCL account from which
 the emails are sent.
 
-
->>>>>>> 52061294
 ### Running Tests
 
 <!-- How to run tests on your local system. -->
